--- conflicted
+++ resolved
@@ -79,7 +79,8 @@
         )
 
     def configure(self, config: PyTorchConfig) -> None:
-    
+        super().configure(config)
+
         # environment options
         if config.inter_op_num_threads is not None:
             LOGGER.info(
@@ -111,9 +112,6 @@
             self.load_model_from_config(config)
         else:
             self.load_model_from_pretrained(config)
-        
-        # The isolation checks for PyTorch require the model to be already loaded.
-        super().configure(config)
 
         # Turn on eval mode
         if config.eval_mode and self.task not in [
@@ -309,39 +307,7 @@
 
     def train(self) -> TrainOutput:
         LOGGER.info("Training model")
-<<<<<<< HEAD
-        results = self.trainer.train()
-        return results
-
-    def check_initial_isolation(self) -> None:
-        if self.device.type == "cuda":
-            if self.config.device_map:
-                hf_device_map = self.pretrained_model.hf_device_map
-                device_ids = set(hf_device_map.values())
-            else:
-                device_ids = {self.device.index if self.device.index is not None else 0}
-
-            check_no_process_is_running_on_cuda_device(device_ids)
-
-    def check_continous_isolation(self) -> None:
-        if self.device.type == "cuda":
-            from multiprocessing import Process
-
-            if self.config.device_map:
-                hf_device_map = self.pretrained_model.hf_device_map
-                device_ids = set(hf_device_map.values())
-            else:
-                device_ids = {self.device.index if self.device.index is not None else 0}
-
-            self.isolation_thread = Process(
-                target=check_only_this_process_is_running_on_cuda_device,
-                args=(device_ids, os.getpid()),
-                daemon=True,
-            )
-            self.isolation_thread.start()
-=======
 
         output = self.trainer.train()
 
-        return output
->>>>>>> 951b331a
+        return output